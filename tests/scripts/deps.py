'''
Script to test the management of dependencies.
'''

# Python
import argparse
import os
import pytest
import sys

# Local
from package import mod3
import pyscripts


def dependencies():
    '''
    Execute the test for the "dependencies" function.
    '''
    deps = pyscripts.dependencies(__file__, 'package')

    match = [os.path.join('package', d)
             for d in ('mod1.py', 'mod2.py', 'mod3.py')]

    assert all(d in match for d in deps)


def direct_dependencies():
    '''
    Execute the test for the "direct_dependencies" function.
    '''
    deps = pyscripts.direct_dependencies(__file__, 'package')

    assert all(d in deps for d in ('package/mod3.py',))


def exceptions():
    '''
    Execute the test for exceptions in the "dependencies" function.
    '''
    with pytest.raises(RuntimeError):
        deps = pyscripts.dependencies('package/raises.py', 'package')


if __name__ == '__main__':

    parser = pyscripts.ModeArgumentParser(description='Determine dependencies')

<<<<<<< HEAD
    parser.define_modes([dependencies, direct_dependencies])
=======
    pyscripts.define_modes(parser, [dependencies, direct_dependencies, exceptions])
>>>>>>> c2a4be30

    args = parser.parse_args_with_callable()

    args()<|MERGE_RESOLUTION|>--- conflicted
+++ resolved
@@ -46,11 +46,7 @@
 
     parser = pyscripts.ModeArgumentParser(description='Determine dependencies')
 
-<<<<<<< HEAD
     parser.define_modes([dependencies, direct_dependencies])
-=======
-    pyscripts.define_modes(parser, [dependencies, direct_dependencies, exceptions])
->>>>>>> c2a4be30
 
     args = parser.parse_args_with_callable()
 
